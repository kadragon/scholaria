--- conflicted
+++ resolved
@@ -185,11 +185,7 @@
         version: 7.1.9(@types/node@24.7.0)(jiti@1.21.7)
       vitest:
         specifier: ^3.2.4
-<<<<<<< HEAD
         version: 3.2.4(@types/debug@4.1.12)(@types/node@24.7.0)(@vitest/ui@3.2.4)(jiti@1.21.7)(jsdom@27.0.0(postcss@8.5.6))(msw@2.11.4(@types/node@24.7.0)(typescript@5.8.3))
-=======
-        version: 3.2.4(@types/debug@4.1.12)(@types/node@24.7.0)(@vitest/ui@3.2.4)(jiti@1.21.7)(jsdom@25.0.1)(msw@2.11.4(@types/node@24.7.0)(typescript@5.8.3))
->>>>>>> 4a240209
       wait-on:
         specifier: ^9.0.1
         version: 9.0.1
