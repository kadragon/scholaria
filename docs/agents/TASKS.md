--- conflicted
+++ resolved
@@ -10,10 +10,6 @@
 
 ## 단기 백로그
 - [ ] **성능 벤치마크 확장** — Golden Dataset 통합 테스트 (Qdrant 실제 호출), 관련 인용 80% 검증
-<<<<<<< HEAD
-- [ ] **Frontend README 정리** — `frontend/README.md` TODO 목록을 최신 상태로 반영하고 완료 항목 체크
-=======
->>>>>>> 6cbdaf83
 - [ ] **Admin datetime 직렬화** — `backend/schemas/admin.py`의 `AdminTopicOut`, `AdminContextOut`에 ISO 포맷 직렬화 추가
 - [ ] **운영 데이터 백업/복원 가이드** — PostgreSQL 및 Qdrant 백업·복원 절차 수립, 자동화 스크립트와 복구 리허설 포함
 - [ ] **다크 모드** — UI 테마 토글 및 사용자 선호 저장
@@ -25,10 +21,7 @@
 - [ ] **피드백 루프 확장** — 좋아요/싫어요 외에 자유 서술 피드백 수집 UX 추가
 
 ## 최근 완료 하이라이트
-<<<<<<< HEAD
-=======
 - **Frontend README 정리** — 실제 구현 상태 반영 (13개 기능 완료, 2개 TODO 유지) (2025-10-08)
->>>>>>> 6cbdaf83
 - **성능 벤치마크 (초기)** — Mock 기반 응답 지연 & 동시성 테스트 3개, Golden Dataset 인프라 구축 (2025-10-08)
 - FastAPI 전환, 인제스션 워크플로우, Refine 기반 Admin UI, 스트리밍 Q&A 인터페이스 제공 완료
 - Celery + Redis 재도입으로 임베딩 재생성 및 캐시 공유 인프라 복원
